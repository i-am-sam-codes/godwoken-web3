--- conflicted
+++ resolved
@@ -823,26 +823,7 @@
   }
 
   async sendRawTransaction(args: [string], callback: Callback) {
-<<<<<<< HEAD
-    try {
-      const data = args[0];
-      const rawTx = await generateRawTransaction(data, this.rpc);
-      const moleculeTx = new Reader(
-        schemas.SerializeL2Transaction(types.NormalizeL2Transaction(rawTx))
-      ).serializeJson();
-      const gwTxHash = await this.rpc.submit_l2transaction(moleculeTx);
-      console.log('sendRawTransaction gw hash:', gwTxHash);
-      const ethTxHash = calcEthTxHash(data);
-      console.log('sendRawTransaction eth hash:', ethTxHash);
-      callback(null, ethTxHash);
-    } catch (error) {
-      console.error(error);
-      return callback({ code: INVALID_PARAMS, message: error.message });
-      // https://www.jsonrpc.org/specification | 5.1 Error object
-    }
-=======
     callback(null, 'eth_sendRawTransaction is not supported!');
->>>>>>> f447cc1d
   }
   /* #endregion */
 
