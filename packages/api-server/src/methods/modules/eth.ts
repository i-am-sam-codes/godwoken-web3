import {
  GodwokenLog,
  LogItem,
  SudtOperationLog,
  PolyjuiceSystemLog,
  PolyjuiceUserLog,
  TransactionCallObject,
  SudtPayFeeLog,
  BlockParameter,
} from "../types";
import { middleware, validators } from "../validator";
import { FilterObject } from "../../cache/types";
import { utils, HexNumber, Hash, Address, HexString } from "@ckb-lumos/base";
import { RawL2Transaction, RunResult } from "@godwoken-web3/godwoken";
import { Script } from "@ckb-lumos/base";
import {
  CKB_SUDT_ID,
  POLYJUICE_CONTRACT_CODE,
  POLYJUICE_SYSTEM_PREFIX,
  SUDT_OPERATION_LOG_FLGA,
  SUDT_PAY_FEE_LOG_FLAG,
  POLYJUICE_SYSTEM_LOG_FLAG,
  POLYJUICE_USER_LOG_FLAG,
} from "../constant";
import { Query } from "../../db";
import { envConfig } from "../../base/env-config";
import { GodwokenClient } from "@godwoken-web3/godwoken";
import { Uint128, Uint32, Uint64 } from "../../base/types/uint";
import {
  toApiBlock,
  toApiLog,
  toApiTransaction,
  toApiTransactioReceipt,
} from "../../db/types";
import {
  HeaderNotFoundError,
  MethodNotSupportError,
  Web3Error,
} from "../error";
import {
  EthBlock,
  EthTransaction,
  EthTransactionReceipt,
} from "../../base/types/api";
<<<<<<< HEAD
import { filterWeb3Transaction } from "../../filter-web3-tx";
=======
import { Abi } from "@polyjuice-provider/base";
import { SUDT_ERC20_PROXY_ABI, allowedAddresses } from "../../erc20";
>>>>>>> 39347b44

const Config = require("../../../config/eth.json");

type U32 = number;
type U64 = bigint;

const EMPTY_ADDRESS = "0x" + "00".repeat(20);

type GodwokenBlockParameter = U64 | undefined;

export class Eth {
  private query: Query;
  private rpc: GodwokenClient;
  private ethWallet: boolean;

  constructor(ethWallet: boolean = false) {
    this.ethWallet = ethWallet;
    this.query = new Query(envConfig.databaseUrl);
    this.rpc = new GodwokenClient(envConfig.godwokenJsonRpc);

    this.getBlockByNumber = middleware(this.getBlockByNumber.bind(this), 2, [
      validators.blockParameter,
      validators.bool,
    ]);
    this.getBlockByHash = middleware(this.getBlockByHash.bind(this), 2, [
      validators.blockHash,
      validators.bool,
    ]);
    this.getBalance = middleware(this.getBalance.bind(this), 2, [
      validators.address,
      validators.blockParameter,
    ]);
    this.getStorageAt = middleware(this.getStorageAt.bind(this), 3, [
      validators.address,
      validators.hexNumber,
      validators.blockParameter,
    ]);
    this.getTransactionCount = middleware(
      this.getTransactionCount.bind(this),
      2,
      [validators.address, validators.blockParameter]
    );
    this.getBlockTransactionCountByHash = middleware(
      this.getBlockTransactionCountByHash.bind(this),
      1,
      [validators.blockHash]
    );
    this.getBlockTransactionCountByNumber = middleware(
      this.getBlockTransactionCountByNumber.bind(this),
      1,
      [validators.blockParameter]
    );
    this.getUncleCountByBlockHash = middleware(
      this.getUncleCountByBlockHash.bind(this),
      1,
      [validators.blockHash]
    );
    this.getUncleCountByBlockNumber = middleware(
      this.getUncleCountByBlockNumber.bind(this),
      1,
      [validators.blockParameter]
    );
    this.getCode = middleware(this.getCode.bind(this), 2, [
      validators.address,
      validators.blockParameter,
    ]);
    this.getTransactionByHash = middleware(
      this.getTransactionByHash.bind(this),
      1,
      [validators.txHash]
    );
    this.getTransactionByBlockHashAndIndex = middleware(
      this.getTransactionByBlockHashAndIndex.bind(this),
      2,
      [validators.blockHash, validators.hexNumber]
    );
    this.getTransactionByBlockNumberAndIndex = middleware(
      this.getTransactionByBlockNumberAndIndex.bind(this),
      2,
      [validators.blockParameter, validators.hexNumber]
    );
    this.getTransactionReceipt = middleware(
      this.getTransactionReceipt.bind(this),
      1,
      [validators.txHash]
    );
    this.getUncleByBlockHashAndIndex = middleware(
      this.getUncleByBlockHashAndIndex.bind(this),
      2,
      [validators.blockHash, validators.hexNumber]
    );
    this.getUncleByBlockNumberAndIndex = middleware(
      this.getUncleByBlockNumberAndIndex.bind(this),
      2,
      [validators.blockParameter, validators.hexNumber]
    );
    this.call = middleware(this.call.bind(this), 2, [
      validators.ethCallParams,
      validators.blockParameter,
    ]);
    this.estimateGas = middleware(this.estimateGas.bind(this), 1, [
      validators.ethCallParams,
    ]);
    // this.newFilter = middleware(this.newFilter.bind(this), 1, [
    //   validators.newFilterParams,
    // ]);

    this.sendRawTransaction = middleware(
      this.sendRawTransaction.bind(this),
      1,
      [validators.hexString]
    );

    //
    this.syncing = middleware(this.syncing.bind(this), 0);

    this.coinbase = middleware(this.coinbase.bind(this), 0);

    this.mining = middleware(this.mining.bind(this), 0);

    this.blockNumber = middleware(this.blockNumber.bind(this), 0);

    this.sign = middleware(this.sign.bind(this), 0);

    this.signTransaction = middleware(this.signTransaction.bind(this), 0);

    this.sendTransaction = middleware(this.sendTransaction.bind(this), 0);
  }

  chainId(args: []): HexNumber {
    return "0x" + BigInt(envConfig.chainId).toString(16);
  }

  /**
   * Returns the current protocol version
   * @param  {Array<*>} [params] An empty array
   * @param  {Function} [cb] A function with an error object as the first argument and the
   * protocol version as the second argument
   */
  protocolVersion(args: []): HexNumber {
    const version = "0x" + BigInt(Config.eth_protocolVersion).toString(16);
    return version;
  }

  /**
   * Returns block syning info
   * @param  {Array<*>} [params] An empty array
   * @param  {Function} [cb] A function with an error object as the first argument and the
   * SyningStatus as the second argument.
   *    SyningStatus: false or { startingBlock, currentBlock, highestBlock }
   */
  async syncing(args: []): Promise<any> {
    // TODO get the latest L2 block number
    const tipNumber = await this.query.getTipBlockNumber();
    if (tipNumber == null) {
      return false;
    }
    const blockHeight: HexNumber = new Uint64(tipNumber).toHex();
    const result = {
      startingBlock: blockHeight,
      currentBlock: blockHeight,
      highestBlock: blockHeight,
    };
    return result;
  }

  /**
   * Returns client coinbase address, which is always zero hashes
   * @param  {Array<*>} [params] An empty array
   * @param  {Function} [cb] A function with an error object as the first argument and the
   * 20 bytes 0 hex string as the second argument.
   */
  coinbase(args: []): Address {
    return EMPTY_ADDRESS;
  }

  /**
   * Returns if client is mining, which is always false
   * @param  {Array<*>} [params] An empty array
   * @param  {Function} [cb] A function with an error object as the first argument and the
   * false as the second argument.
   */
  mining(args: []): boolean {
    return false;
  }

  /**
   * Returns client mining hashrate, which is always 0x0
   * @param  {Array<*>} [params] An empty array
   * @param  {Function} [cb] A function with an error object as the first argument and the
   * 0x0 as the second argument.
   */
  hashrate(args: []): HexNumber {
    return "0x0";
  }

  async gasPrice(args: []): Promise<HexNumber> {
    return "0x1";
  }

  /**
   * Returns client saved wallet addresses, which is always zero array
   * @param  {Array<*>} [params] An empty array
   * @param  {Function} [cb] A function with an error object as the first argument and the
   * [] as the second argument.
   */
  accounts(args: []): [] {
    return [];
  }

  async blockNumber(args: []): Promise<HexNumber | null> {
    const tipBlockNumber = await this.query.getTipBlockNumber();
    if (tipBlockNumber == null) {
      return null;
    }
    const blockHeight: HexNumber = new Uint64(tipBlockNumber).toHex();
    return blockHeight;
  }

  async sign(_args: any[]): Promise<void> {
    throw new MethodNotSupportError("eth_sign is not supported!");
  }

  async signTransaction(_args: any[]): Promise<void> {
    throw new MethodNotSupportError("eth_signTransaction is not supported!");
  }

  async sendTransaction(_args: any[]): Promise<void> {
    throw new MethodNotSupportError("eth_sendTransaction is not supported!");
  }

  // TODO: second arguments
  async getBalance(args: [string, string]): Promise<HexNumber> {
    try {
      const address = args[0];
      const blockParameter = args[1];
      const blockNumber: GodwokenBlockParameter =
        await this.parseBlockParameter(blockParameter);
      const shortAddress = await allTypeEthAddressToShortAddress(
        this.rpc,
        address
      );
      if (shortAddress == null) {
        return "0x0";
      }
      console.log(`eth_address: ${address}, short_address: ${shortAddress}`);
      const balance = await this.rpc.getBalance(
        shortAddress,
        +CKB_SUDT_ID,
        blockNumber
      );

      if (this.ethWallet) {
        const balanceHex = new Uint128(balance * 10n ** 10n).toHex();
        return balanceHex;
      }

      const balanceHex = new Uint128(balance).toHex();
      return balanceHex;
    } catch (error) {
      throw new Web3Error(error.message);
    }
  }

  async getStorageAt(args: [string, string, string]): Promise<HexString> {
    try {
      const address = args[0];
      const storagePosition = args[1];
      const blockParameter = args[2];
      const blockNumber: GodwokenBlockParameter =
        await this.parseBlockParameter(blockParameter);
      const accountId: U32 | undefined = await ethContractAddressToAccountId(
        address,
        this.rpc
      );
      if (accountId == null) {
        return "0x0000000000000000000000000000000000000000000000000000000000000000";
      }

      const key = buildStorageKey(storagePosition);
      const value = await this.rpc.getStorageAt(accountId, key, blockNumber);
      return value;
    } catch (error) {
      throw new Web3Error(error.message);
    }
  }

  /**
   *
   * @param args [address, QUANTITY|TAG]
   * @param callback
   */
  async getTransactionCount(args: [string, string]): Promise<HexNumber> {
    try {
      const address = args[0];
      const blockParameter = args[1];
      const blockNumber: GodwokenBlockParameter =
        await this.parseBlockParameter(blockParameter);
      const accountId: number | undefined = await allTypeEthAddressToAccountId(
        this.rpc,
        address
      );
      if (accountId == null) {
        return "0x0";
      }
      const nonce = await this.rpc.getNonce(accountId, blockNumber);
      const transactionCount = new Uint32(nonce).toHex();
      return transactionCount;
    } catch (error) {
      throw new Web3Error(error.message);
    }
  }

  async getCode(args: [string, string]): Promise<HexString> {
    try {
      const defaultResult = "0x";

      const address = args[0];
      const blockParameter = args[1];
      const blockNumber: GodwokenBlockParameter =
        await this.parseBlockParameter(blockParameter);
      const accountId = await ethContractAddressToAccountId(address, this.rpc);
      if (accountId == null) {
        return defaultResult;
      }
      const contractCodeKey = polyjuiceBuildContractCodeKey(accountId);
      const dataHash = await this.rpc.getStorageAt(
        accountId,
        contractCodeKey,
        blockNumber
      );
      const data = await this.rpc.getData(dataHash, blockNumber);
      return data || defaultResult;
    } catch (error) {
      throw new Web3Error(error.message);
    }
  }

  async call(args: [TransactionCallObject, string]): Promise<HexString> {
    try {
      const txCallObj = args[0];
      const blockParameter = args[1];
<<<<<<< HEAD
      const blockNumber: GodwokenBlockParameter =
        await this.parseBlockParameter(blockParameter);
      const rawL2TransactionHex = await buildEthCallTx(args[0], this.rpc);
      const runResult = await this.rpc.executeRawL2Transaction(
        rawL2TransactionHex,
=======
      const blockNumber: U64 | undefined = await this.parseBlockParameter(
        blockParameter
      );

      const runResult = await ethCallTx(
        txCallObj,
        this.rpc,
        this.ethWallet,
>>>>>>> 39347b44
        blockNumber
      );
      console.log("RunResult:", runResult);
      return runResult.return_data;
    } catch (error) {
      throw new Web3Error(error.message);
    }
  }

  async estimateGas(args: [TransactionCallObject]): Promise<HexNumber> {
    try {
      const txCallObj = args[0];
      const runResult = await ethCallTx(
        txCallObj,
        this.rpc,
        this.ethWallet,
        undefined
      );

      const polyjuiceSystemLog = extractPolyjuiceSystemLog(
        runResult.logs
      ) as PolyjuiceSystemLog;

      console.log(polyjuiceSystemLog);

      console.log(
        "eth_estimateGas RunResult:",
        runResult,
        "0x" + BigInt(polyjuiceSystemLog.gasUsed).toString(16)
      );

      return "0x" + BigInt(polyjuiceSystemLog.gasUsed).toString(16);
    } catch (error) {
      throw new Web3Error(error.message);
    }
  }

  async getBlockByHash(args: [string, boolean]): Promise<EthBlock | null> {
    try {
      const blockHash = args[0];
      const isFullTransaction = args[1];

      const block = await this.query.getBlockByHash(blockHash);
      if (block == null) {
        return null;
      }

      if (isFullTransaction) {
        const txs = await this.query.getTransactionsByBlockHash(blockHash);
        const apiTxs = txs.map((tx) => toApiTransaction(tx));
        const apiBlock = toApiBlock(block, apiTxs);
        return apiBlock;
      } else {
        const txHashes: Hash[] =
          await this.query.getTransactionHashesByBlockHash(blockHash);
        const apiBlock = toApiBlock(block, txHashes);
        return apiBlock;
      }
    } catch (error) {
      throw new Web3Error(error.message);
    }
  }

  async getBlockByNumber(args: [string, boolean]): Promise<EthBlock | null> {
    const blockParameter = args[0];
    const isFullTransaction = args[1];
    const blockNumber: U64 | undefined = await this.blockParameterToBlockNumber(
      blockParameter
    );

    const block = await this.query.getBlockByNumber(blockNumber);
    if (block == null) {
      return null;
    }

    const apiBlock = toApiBlock(block);
    if (isFullTransaction) {
      const txs = await this.query.getTransactionsByBlockNumber(blockNumber);
      const apiTxs = txs.map((tx) => toApiTransaction(tx));
      apiBlock.transactions = apiTxs;
    } else {
      const txHashes: Hash[] =
        await this.query.getTransactionHashesByBlockNumber(blockNumber);
      apiBlock.transactions = txHashes;
    }
    return apiBlock;
  }

  /**
   *
   * @param args [blockHash]
   * @param callback
   */
  async getBlockTransactionCountByHash(args: [string]): Promise<HexNumber> {
    const blockHash: Hash = args[0];

    const txCount = await this.query.getBlockTransactionCountByHash(blockHash);
    const txCountHex = new Uint32(txCount).toHex();

    return txCountHex;
  }

  /**
   *
   * @param args [blockNumber]
   * @param callback
   */
  async getBlockTransactionCountByNumber(args: [string]): Promise<HexNumber> {
    const blockParameter = args[0];
    const blockNumber: U64 | undefined = await this.blockParameterToBlockNumber(
      blockParameter
    );

    const txCount = await this.query.getBlockTransactionCountByNumber(
      blockNumber
    );
    const txCountHex: HexNumber = new Uint32(txCount).toHex();
    return txCountHex;
  }

  async getUncleByBlockHashAndIndex(args: [string, string]): Promise<null> {
    return null;
  }

  async getUncleByBlockNumberAndIndex(args: [string, string]): Promise<null> {
    return null;
  }

  /**
   *
   * @param args [blockHash]
   * @param callback
   */
  async getUncleCountByBlockHash(args: [string]): Promise<HexNumber> {
    return "0x0";
  }

  /**
   *
   * @param args [blockNumber]
   * @param callback
   */
  async getUncleCountByBlockNumber(args: [string]): Promise<HexNumber> {
    return "0x0";
  }

  /**
   *
   * @param args
   * @returns always empty array
   */
  async getCompilers(args: []): Promise<[]> {
    return [];
  }

  async getTransactionByHash(args: [string]): Promise<EthTransaction | null> {
    const txHash: Hash = args[0];

    const tx = await this.query.getTransactionByHash(txHash);
    if (tx != null) {
      const apiTx = toApiTransaction(tx);
      return apiTx;
    }

    // if null, find pending transactions
    const godwokenTxWithStatus = await this.rpc.getTransaction(txHash);
    const godwokenTxReceipt = await this.rpc.getTransactionReceipt(txHash);
    const tipBlock = await this.query.getTipBlock();
    if (tipBlock == null) {
      throw new Error("tip block not found!");
    }
    const ethTxInfo = await filterWeb3Transaction(
      txHash,
      this.rpc,
      tipBlock.number,
      tipBlock.hash,
      godwokenTxWithStatus.transaction,
      godwokenTxReceipt
    );
    if (ethTxInfo != null) {
      const ethTx = ethTxInfo[0];
      return ethTx;
    }

    return null;
  }

  /**
   *
   * @param args [blockHash, index]
   * @param callback
   */
  async getTransactionByBlockHashAndIndex(
    args: [string, string]
  ): Promise<EthTransaction | null> {
    const blockHash: Hash = args[0];
    const index = +args[1];

    const tx = await this.query.getTransactionByBlockHashAndIndex(
      blockHash,
      index
    );
    if (tx == null) {
      return null;
    }
    const apiTx = toApiTransaction(tx);
    return apiTx;
  }

  async getTransactionByBlockNumberAndIndex(
    args: [string, string]
  ): Promise<EthTransaction | null> {
    const blockParameter = args[0];
    const index: U32 = +args[1];
    const blockNumber: U64 = await this.blockParameterToBlockNumber(
      blockParameter
    );

    const tx = await this.query.getTransactionByBlockNumberAndIndex(
      blockNumber,
      index
    );

    if (tx == null) {
      return null;
    }

    const apiTx = toApiTransaction(tx);
    return apiTx;
  }

  async getTransactionReceipt(
    args: [string]
  ): Promise<EthTransactionReceipt | null> {
    const txHash: Hash = args[0];

    const data = await this.query.getTransactionAndLogsByHash(txHash);
    if (data != null) {
      const [tx, logs] = data;
      const apiLogs = logs.map((log) => toApiLog(log));
      const transactionReceipt = toApiTransactioReceipt(tx, apiLogs);
      return transactionReceipt;
    }

    const godwokenTxWithStatus = await this.rpc.getTransaction(txHash);
    const godwokenTxReceipt = await this.rpc.getTransactionReceipt(txHash);
    if (godwokenTxReceipt == null) {
      return null;
    }
    const tipBlock = await this.query.getTipBlock();
    if (tipBlock == null) {
      throw new Error(`tip block not found`);
    }
    const ethTxInfo = await filterWeb3Transaction(
      txHash,
      this.rpc,
      tipBlock.number,
      tipBlock.hash,
      godwokenTxWithStatus.transaction,
      godwokenTxReceipt
    );
    if (ethTxInfo != null) {
      const ethTxReceipt = ethTxInfo[1]!;
      return ethTxReceipt;
    }

    return null;
  }

  /* #region filter-related api methods */
  newFilter(args: [FilterObject]): void {
    throw new MethodNotSupportError("eth_newFilter is not supported!");
  }

  newBlockFilter(args: []): void {
    throw new MethodNotSupportError("eth_newBlockFilter is not supported!");
  }

  newPendingTransactionFilter(args: []): void {
    throw new MethodNotSupportError(
      "eth_newPendingTransactionFilter is not supported!"
    );
  }

  uninstallFilter(args: [string]): void {
    throw new MethodNotSupportError("eth_uninstallFilter is not supported!");
  }

  async getFilterLogs(args: [string]): Promise<void> {
    throw new MethodNotSupportError("eth_getFilterLogs is not supported!");
  }

  async getFilterChanges(args: [string]): Promise<void> {
    throw new MethodNotSupportError("eth_getFilterChanges is not supported!");
  }

  async getLogs(args: [FilterObject]): Promise<void> {
    throw new MethodNotSupportError("eth_getLogs is not supported!");
  }

  async sendRawTransaction(args: [string]): Promise<void> {
    throw new MethodNotSupportError("eth_sendRawTransaction is not supported!");
  }
  /* #endregion */

  private async getTipNumber(): Promise<U64> {
    const num = await this.query.getTipBlockNumber();
    if (num == null) {
      throw new Error("tip block number not found!!");
    }
    return num;
  }

  private async parseBlockParameter(
    blockParameter: BlockParameter
  ): Promise<GodwokenBlockParameter> {
    switch (blockParameter) {
      case "latest":
        return await this.getTipNumber();
      case "earliest":
        return 0n;
      // It's supposed to be filtered in the validator, so throw an error if matched
      case "pending":
        // null means pending in godwoken
        return undefined;
    }

    const tipNumber: bigint = await this.getTipNumber();
    const blockNumber: U64 = Uint64.fromHex(blockParameter).getValue();
    if (tipNumber < blockNumber) {
      throw new HeaderNotFoundError();
    }
    return blockNumber;
  }

  private async blockParameterToBlockNumber(
    blockParameter: BlockParameter
  ): Promise<U64> {
    const blockNumber: GodwokenBlockParameter = await this.parseBlockParameter(
      blockParameter
    );
    if (blockNumber === undefined) {
      return await this.getTipNumber();
    }
    return blockNumber;
  }
}

async function allTypeEthAddressToShortAddress(
  rpc: GodwokenClient,
  address: string
): Promise<string | null> {
  const accountId = await ethContractAddressToAccountId(address, rpc);
  if (accountId == null) {
    const short_address = ethAddressToScriptHash(address).slice(0, 42);
    return short_address;
  }
  // TODO: another type ?
  return address;
}

function ethAddressToScriptHash(address: string) {
  const script: Script = {
    code_hash: envConfig.ethAccountLockHash as string,
    hash_type: "type",
    args: envConfig.rollupTypeHash + address.slice(2),
  };
  const scriptHash = utils.computeScriptHash(script);
  return scriptHash;
}

// https://github.com/nervosnetwork/godwoken-polyjuice/blob/7a04c9274c559e91b677ff3ea2198b58ba0003e7/polyjuice-tests/src/helper.rs#L239
async function ethContractAddressToAccountId(
  address: string,
  rpc: GodwokenClient
): Promise<number | undefined> {
  if (address.length !== 42) {
    throw new Error(`Invalid eth address length: ${address.length}`);
  }
  if (address === "0x0000000000000000000000000000000000000000") {
    return +(process.env.CREATOR_ACCOUNT_ID as string);
  }
  // todo: support create2 contract address in which case it has not been created.
  try {
    const scriptHash: Hash | undefined = await rpc.getScriptHashByShortAddress(
      address
    );
    if (scriptHash == null) {
      return undefined;
    }
    const accountId = await rpc.getAccountIdByScriptHash(scriptHash);
    console.log(`eth contract address: ${address}, account id: ${accountId}`);
    return accountId == null ? undefined : +accountId;
  } catch (error) {
    return undefined;
  }
}

function polyjuiceBuildContractCodeKey(accountId: number) {
  return polyjuiceBuildSystemKey(accountId, POLYJUICE_CONTRACT_CODE);
}

function polyjuiceBuildSystemKey(accountId: number, fieldType: number) {
  let key = new Uint8Array(32);
  const array = uint32ToLeBytes(accountId) as number[];
  key[0] = array[0];
  key[1] = array[1];
  key[2] = array[2];
  key[3] = array[3];
  key[4] = POLYJUICE_SYSTEM_PREFIX;
  key[5] = fieldType;
  return "0x" + Buffer.from(key).toString("hex");
}

// function ethStoragePositionToRawKey(ethStoragePosition: string) {}

function uint32ToLeBytes(id: number) {
  let hex = id.toString(16);
  if (hex.length < 8) {
    hex = "0".repeat(8 - hex.length) + hex;
  }
  const array = hex
    .match(/../g)
    ?.reverse()
    .map((x) => {
      return parseInt("0x" + x);
    });
  return array;
}

function buildPolyjuiceArgs(
  toId: number,
  gas: bigint,
  gasPrice: bigint,
  value: bigint,
  data: string
) {
  const argsHeaderBuf = Buffer.from([
    0xff,
    0xff,
    0xff,
    "P".charCodeAt(0),
    "O".charCodeAt(0),
    "L".charCodeAt(0),
    "Y".charCodeAt(0),
  ]);
  const callKind = toId === +(process.env.CREATOR_ACCOUNT_ID as string) ? 3 : 0;
  const gasLimitBuf = Buffer.alloc(8);
  gasLimitBuf.writeBigUInt64LE(gas);
  const gasPriceBuf = Buffer.alloc(16);
  gasPriceBuf.writeBigUInt64LE(gasPrice & BigInt("0xFFFFFFFFFFFFFFFF"), 0);
  gasPriceBuf.writeBigUInt64LE(gasPrice >> BigInt(64), 8);
  const valueBuf = Buffer.alloc(16);
  valueBuf.writeBigUInt64LE(value & BigInt("0xFFFFFFFFFFFFFFFF"), 0);
  valueBuf.writeBigUInt64LE(value >> BigInt(64), 8);
  const dataSizeBuf = Buffer.alloc(4);
  const dataBuf = Buffer.from(data.slice(2), "hex");
  dataSizeBuf.writeUInt32LE(dataBuf.length);

  const argsLength = 8 + 8 + 16 + 16 + 4 + dataBuf.length;
  const argsBuf = Buffer.alloc(argsLength);
  argsHeaderBuf.copy(argsBuf, 0);
  argsBuf[7] = callKind;
  gasLimitBuf.copy(argsBuf, 8);
  gasPriceBuf.copy(argsBuf, 16);
  valueBuf.copy(argsBuf, 32);
  dataSizeBuf.copy(argsBuf, 48);
  dataBuf.copy(argsBuf, 52);
  const argsHex = "0x" + argsBuf.toString("hex");
  return argsHex;
}

function buildRawL2Transaction(
  fromId: number,
  toId: number,
  nonce: number,
  args: string
) {
  const rawL2Transaction = {
    from_id: "0x" + BigInt(fromId).toString(16),
    to_id: "0x" + BigInt(toId).toString(16),
    nonce: "0x" + BigInt(nonce).toString(16),
    args: args,
  };
  return rawL2Transaction;
}

function buildStorageKey(storagePosition: string) {
  let key = storagePosition.slice(2);
  if (key.length < 64) {
    key = "0".repeat(64 - key.length) + key;
  }
  console.log("storage position:", key);
  return "0x" + key;
}

async function allTypeEthAddressToAccountId(
  rpc: GodwokenClient,
  address: string
): Promise<number | undefined> {
  const scriptHash = ethAddressToScriptHash(address);
  let accountId = await rpc.getAccountIdByScriptHash(scriptHash);
  if (accountId === null || accountId === undefined) {
    accountId = await ethContractAddressToAccountId(address, rpc);
  }
  return accountId;
}

async function ethCallTx(
  txCallObj: TransactionCallObject,
  rpc: GodwokenClient,
  isEthWallet: boolean,
  blockNumber?: U64
): Promise<RunResult> {
  const toAddress = txCallObj.to || "0x" + "00".repeat(20);

  // if eth wallet mode, and `toAddress` not in allow list, reject.
  if (isEthWallet && !allowedAddresses.has(toAddress.toLowerCase())) {
    throw new Web3Error("not supported to address!");
  }

  const abi = new Abi(SUDT_ERC20_PROXY_ABI);
  const ethToGwAddr = async (addr: HexString): Promise<HexString> => {
    const result = await allTypeEthAddressToShortAddress(rpc, addr);
    return result!;
  };

  // TODO: find by db.addresses when not found
  const gwToEthAddr = async (addr: HexString): Promise<HexString> => {
    const scriptHash = await rpc.getScriptHashByShortAddress(addr);
    if (scriptHash == null) {
      // return undefined;
      throw new Web3Error(`eth address by short address ${addr} not found!`);
    }
    const script = await rpc.getScript(scriptHash);
    if (script == null) {
      // return undefined;
      throw new Web3Error(`eth address by short address ${addr} not found!`);
    }
    return "0x" + script.args.slice(66, 106);
  };

  const data: HexString | undefined = txCallObj.data || "0x0";
  if (isEthWallet) {
    const dataWithShortAddress = await abi.refactor_data_with_short_address(
      data,
      ethToGwAddr
    );
    // replace data
    txCallObj.data = dataWithShortAddress;
  }

  const rawL2Transaction = await buildEthCallTx(txCallObj, rpc);
  const runResult = await rpc.executeRawL2Transaction(
    rawL2Transaction,
    blockNumber
  );

  const abiItem = abi.get_intereted_abi_item_by_encoded_data(data);

  if (abiItem && isEthWallet) {
    const returnDataWithShortAddress =
      await abi.refactor_return_value_with_short_address(
        runResult.return_data,
        abiItem,
        gwToEthAddr
      );
    // replace return_data
    runResult.return_data = returnDataWithShortAddress;
  }

  return runResult;
}

async function buildEthCallTx(
  txCallObj: TransactionCallObject,
  rpc: GodwokenClient
): Promise<RawL2Transaction> {
  const fromAddress = txCallObj.from || envConfig.defaultFromAddress;
  const toAddress = txCallObj.to || "0x" + "00".repeat(20);
  const gas = txCallObj.gas || "0x1000000";
  const gasPrice = txCallObj.gasPrice || "0x1";
  const value = txCallObj.value || "0x0";
  const data = txCallObj.data || "0x0";
  let fromId: number | undefined;
  if (
    fromAddress != null &&
    fromAddress != undefined &&
    typeof fromAddress === "string"
  ) {
    const fromScriptHash = ethAddressToScriptHash(fromAddress);
    fromId = await rpc.getAccountIdByScriptHash(fromScriptHash);
    console.log(`fromId: ${fromId}`);
  }

  if (fromId == null) {
    throw new Error("from id not found!");
  }

  const toId = await ethContractAddressToAccountId(toAddress, rpc);
  if (toId == null) {
    throw new Error("to id missing!");
  }
  const nonce = 0;
  const polyjuiceArgs = buildPolyjuiceArgs(
    toId,
    BigInt(gas),
    BigInt(gasPrice),
    BigInt(value),
    data
  );
  const rawL2Transaction = buildRawL2Transaction(
    fromId,
    toId,
    nonce,
    polyjuiceArgs
  );
  console.log(`rawL2Transaction: ${JSON.stringify(rawL2Transaction, null, 2)}`);
  return rawL2Transaction;
}

function extractPolyjuiceSystemLog(logItems: LogItem[]): GodwokenLog {
  for (const logItem of logItems) {
    if (logItem.service_flag === "0x2") {
      return parseLog(logItem);
    }
  }
  throw new Error(
    `Can't found PolyjuiceSystemLog, logItems: ${JSON.stringify(logItems)}`
  );
}

// https://github.com/nervosnetwork/godwoken-polyjuice/blob/v0.6.0-rc1/polyjuice-tests/src/helper.rs#L122
function parseLog(logItem: LogItem): GodwokenLog {
  switch (logItem.service_flag) {
    case SUDT_OPERATION_LOG_FLGA:
      return parseSudtOperationLog(logItem);
    case SUDT_PAY_FEE_LOG_FLAG:
      return parseSudtPayFeeLog(logItem);
    case POLYJUICE_SYSTEM_LOG_FLAG:
      return parsePolyjuiceSystemLog(logItem);
    case POLYJUICE_USER_LOG_FLAG:
      return parsePolyjuiceUserLog(logItem);
    default:
      throw new Error(`Can't parse logItem: ${logItem}`);
  }
}
function parseSudtOperationLog(logItem: LogItem): SudtOperationLog {
  let buf = Buffer.from(logItem.data.slice(2), "hex");
  if (buf.length !== 4 + 4 + 16) {
    throw new Error(
      `invalid sudt operation log raw data length: ${buf.length}`
    );
  }
  const fromId = buf.readUInt32LE(0);
  const toId = buf.readUInt32LE(4);
  const amount = buf.readBigUInt64LE(8);
  return {
    sudtId: +logItem.account_id,
    fromId: fromId,
    toId: toId,
    amount: amount,
  };
}

function parseSudtPayFeeLog(logItem: LogItem): SudtPayFeeLog {
  let buf = Buffer.from(logItem.data.slice(2), "hex");
  if (buf.length !== 4 + 4 + 16) {
    throw new Error(
      `invalid sudt operation log raw data length: ${buf.length}`
    );
  }
  const fromId = buf.readUInt32LE(0);
  const blockProducerId = buf.readUInt32LE(4);
  const amount = buf.readBigUInt64LE(8);
  return {
    sudtId: +logItem.account_id,
    fromId: fromId,
    blockProducerId: blockProducerId,
    amount: amount,
  };
}

function parsePolyjuiceSystemLog(logItem: LogItem): PolyjuiceSystemLog {
  let buf = Buffer.from(logItem.data.slice(2), "hex");
  if (buf.length !== 8 + 8 + 16 + 4 + 4) {
    throw new Error(`invalid system log raw data length: ${buf.length}`);
  }
  const gasUsed = buf.readBigUInt64LE(0);
  const cumulativeGasUsed = buf.readBigUInt64LE(8);
  const createdAddress = "0x" + buf.slice(16, 32).toString("hex");
  const statusCode = buf.readUInt32LE(32);
  return {
    gasUsed: gasUsed,
    cumulativeGasUsed: cumulativeGasUsed,
    createdAddress: createdAddress,
    statusCode: statusCode,
  };
}

function parsePolyjuiceUserLog(logItem: LogItem): PolyjuiceUserLog {
  const buf = Buffer.from(logItem.data.slice(2), "hex");
  let offset = 0;
  const address = buf.slice(offset, offset + 20);
  offset += 20;
  const dataSize = buf.readUInt32LE(offset);
  offset += 4;
  const logData = buf.slice(offset, offset + dataSize);
  offset += dataSize;
  const topics_count = buf.readUInt32LE(offset);
  offset += 4;
  let topics = [];
  for (let i = 0; i < topics_count; i++) {
    const topic = buf.slice(offset, offset + 32);
    offset += 32;
    topics.push("0x" + topic.toString("hex"));
  }

  if (offset !== buf.length) {
    throw new Error(
      `Too many bytes for polyjuice user log data: offset=${offset}, data.len()=${buf.length}`
    );
  }

  return {
    address: "0x" + address.toString("hex"),
    data: "0x" + logData.toString("hex"),
    topics: topics,
  };
}<|MERGE_RESOLUTION|>--- conflicted
+++ resolved
@@ -42,12 +42,9 @@
   EthTransaction,
   EthTransactionReceipt,
 } from "../../base/types/api";
-<<<<<<< HEAD
 import { filterWeb3Transaction } from "../../filter-web3-tx";
-=======
 import { Abi } from "@polyjuice-provider/base";
 import { SUDT_ERC20_PROXY_ABI, allowedAddresses } from "../../erc20";
->>>>>>> 39347b44
 
 const Config = require("../../../config/eth.json");
 
@@ -390,22 +387,13 @@
     try {
       const txCallObj = args[0];
       const blockParameter = args[1];
-<<<<<<< HEAD
       const blockNumber: GodwokenBlockParameter =
         await this.parseBlockParameter(blockParameter);
-      const rawL2TransactionHex = await buildEthCallTx(args[0], this.rpc);
-      const runResult = await this.rpc.executeRawL2Transaction(
-        rawL2TransactionHex,
-=======
-      const blockNumber: U64 | undefined = await this.parseBlockParameter(
-        blockParameter
-      );
 
       const runResult = await ethCallTx(
         txCallObj,
         this.rpc,
         this.ethWallet,
->>>>>>> 39347b44
         blockNumber
       );
       console.log("RunResult:", runResult);
